
using ChainRulesCore: ChainRulesCore, NoTangent, ProjectTo, unthunk
const NoT = NoTangent()

"""
    destructure(model) -> vector, reconstructor

Copies all [`trainable`](@ref), [`isnumeric`](@ref) parameters in the model
to a vector, and returns also a function which reverses this transformation.
Differentiable.

# Example
```jldoctest
julia> v, re = destructure((x=[1.0, 2.0], y=(sin, [3 + 4im])))
(ComplexF64[1.0 + 0.0im, 2.0 + 0.0im, 3.0 + 4.0im], Restructure(NamedTuple, ..., 3))

julia> re([3, 5-im, 7+11im])
(x = [3.0, 5.0], y = (sin, ComplexF64[7.0 + 11.0im]))
```
"""
function destructure(x)
  flat, off, len = _flatten(x)
  flat, Restructure(x, off, len)
end

"""
    Restructure(Model, ..., length)

This is what [`destructure`](@ref) returns, and `re(p)` will re-build the model with
new parameters from vector `p`. If the model is callable, then `re(x, p) == re(p)(x)`.

# Example
```julia
julia> using Flux, Optimisers

julia> _, re = destructure(Dense([1 2; 3 4], [0, 0], sigmoid))
([1, 3, 2, 4, 0, 0], Restructure(Dense, ..., 6))

julia> m = re(-4:1)
Dense(2, 2, σ)      # 6 parameters

julia> m([0.2, 0.3]) ≈ re([0.2, 0.3], -4:1)
true
```
"""
struct Restructure{T,S}
  model::T
  offsets::S
  length::Int
end
(re::Restructure)(flat::AbstractVector) = _rebuild(re.model, re.offsets, flat, re.length)
(re::Restructure)(x, flat::AbstractVector) = re(flat)(x)
Base.show(io::IO, re::Restructure{T}) where T = print(io, "Restructure(", T.name.name, ", ..., ", re.length, ")")
Base.length(re::Restructure) = re.length

# This flattens a model, and returns a web of offsets for later use:
function _flatten(x)
  isnumeric(x) && return vcat(_vec(x)), 0, length(x)  # trivial case
  arrays = AbstractVector[]
  len = Ref(0)
  off = fmap(x; exclude = isnumeric, walk = (f, z) -> map(f, _trainable(z))) do y
    push!(arrays, _vec(y))
    o = len[]
    len[] = o + length(y)
    o
  end
  reduce(vcat, arrays), off, len[]
end

_vec(x::Number) = LinRange(x,x,1)
_vec(x::AbstractArray) = vec(x)

function ChainRulesCore.rrule(::typeof(_flatten), x)
  flat, off, len = _flatten(x)
  _maybewarn()
  _flatten_back((dflat, _, _)) = (NoT, _rebuild(x, off, unthunk(dflat), len; walk = _Tangent_biwalk, prune = NoT))
  (flat, off, len), _flatten_back
end

# This reconstructs either a model like x, or a gradient for it:
function _rebuild(x, off, flat::AbstractVector, len = length(flat); walk = _trainable_biwalk, kw...)
  len == length(flat) || throw(DimensionMismatch("Rebuild expected a vector of length $len, got $(length(flat))"))
  fmap(x, off; exclude = isnumeric, walk, kw...) do y, o
    _getat(y, o, flat)
  end
end

_getat(y::Number, o::Int, flat::AbstractVector) = ProjectTo(y)(flat[o + 1])
_getat(y::AbstractArray, o::Int, flat::AbstractVector) =
  ProjectTo(y)(reshape(flat[o .+ (1:length(y))], axes(y)))  # ProjectTo is just correcting eltypes

function _trainable_biwalk(f, x, aux)
  ch, re = functor(typeof(x), x)
  au = _aux_children(aux) 
  _trainmap(f, ch, _trainable(x), au) |> re
end

_aux_children(off) = functor(off)[1]
_aux_children(off::AbstractArray) = off  # leaflike according to Functors, but we need to see each offset

function _trainmap(f, ch, tr, aux)
  map(ch, tr, aux) do c, t, a  # isnothing(t) indicates non-trainable field, safe given isnumeric(c)
    isnothing(t) ? c : f(t, a)
  end
end

function _Tangent_biwalk(f, x, aux)  # use with prune = NoT
  ch, re = functor(typeof(x), x)
  au = _aux_children(aux)
  y = _trainmap(f, ch, _trainable(x), au)
  y isa Tuple{} && return NoT
  p = ProjectTo(x)
  if p isa ProjectTo  # e.g. Array, NamedTuple
    p(y)
  else  # p === identity for unknown structs
    Tangent{typeof(x), typeof(y)}(y)
  end
end

function ChainRulesCore.rrule(::typeof(_rebuild), x, off, flat, len; kw...)
  _rebuild_back(dx) = (NoT, NoT, NoT, _grad!(x, unthunk(dx), off, _zero(flat)), NoT)
  _rebuild(x, off, flat, len; kw...), _rebuild_back
end

_zero(x) = map!(zero, similar(x, float(eltype(x))), x)  # mutable zero array for _grad!
ChainRulesCore.@non_differentiable _zero(x)

# This is the gradient of model reconstruction, accumulating duplicates:
function _grad!(x, dx, off, flat::AbstractVector)
  x′, _ = functor(typeof(x), x)
  dx′, _ = functor(typeof(x), base(dx))
<<<<<<< HEAD
  off′ = _aux_children(off)
  foreach((xᵢ, dxᵢ, oᵢ) -> _grad!(xᵢ, dxᵢ, oᵢ, flat), x′, dx′, off′)
=======
  off′, _ = functor(typeof(x), off)
  for (xᵢ, dxᵢ, oᵢ) in zip(x′, dx′, off′)
    flat = _grad!(xᵢ, dxᵢ, oᵢ, flat)
  end
>>>>>>> dd571cad
  flat
end
function _grad!(x, dx, off::Integer, flat::AbstractVector{T}) where T
  dx_un = unthunk(dx)
  T2 = promote_type(T, eltype(dx_un))
  if T != T2  # then we must widen the type
    flat = copyto!(similar(flat, T2), flat)
  end
  @views flat[off .+ (1:length(x))] .+= vec(dx_un)  # must visit all tied nodes
  flat
end
_grad!(x, dx::Zero, off, flat::AbstractVector) = flat
_grad!(x, dx::Zero, off::Integer, flat::AbstractVector) = flat  # ambiguity

# These are only needed for 2nd derivatives:
function ChainRulesCore.rrule(::typeof(_grad!), x, dx, off, flat)
  @warn "second derivatives of Restructure may not work yet, sorry!" maxlog=3
  _grad_back(dflat) = (NoT, NoT, _rebuild(x, off, unthunk(dflat); walk = _Tangent_biwalk, prune = NoT), NoT, NoT)
  _grad!(x, dx, off, flat), _grad_back
end
base(dx::Tangent{<:Tangent}) = backing(dx).backing  # might be needed for gradient(gradient(destructure))
base(dx::Tangent{Any, <:NamedTuple{(:backing,)}}) = base(backing(dx).backing)  # Zygote version
_maybewarn() = nothing
function ChainRulesCore.rrule(::typeof(_maybewarn))
  @warn "second derivatives of destructure may not work yet, sorry!" maxlog=3
  nothing, _ -> (NoT,)
end<|MERGE_RESOLUTION|>--- conflicted
+++ resolved
@@ -91,7 +91,7 @@
 
 function _trainable_biwalk(f, x, aux)
   ch, re = functor(typeof(x), x)
-  au = _aux_children(aux) 
+  au = _aux_children(aux)
   _trainmap(f, ch, _trainable(x), au) |> re
 end
 
@@ -129,15 +129,10 @@
 function _grad!(x, dx, off, flat::AbstractVector)
   x′, _ = functor(typeof(x), x)
   dx′, _ = functor(typeof(x), base(dx))
-<<<<<<< HEAD
   off′ = _aux_children(off)
-  foreach((xᵢ, dxᵢ, oᵢ) -> _grad!(xᵢ, dxᵢ, oᵢ, flat), x′, dx′, off′)
-=======
-  off′, _ = functor(typeof(x), off)
   for (xᵢ, dxᵢ, oᵢ) in zip(x′, dx′, off′)
     flat = _grad!(xᵢ, dxᵢ, oᵢ, flat)
   end
->>>>>>> dd571cad
   flat
 end
 function _grad!(x, dx, off::Integer, flat::AbstractVector{T}) where T
